--- conflicted
+++ resolved
@@ -82,14 +82,11 @@
     //   running "m update-api" will give instructions on what to do next
     unsafe_ignore_missing_latest_api: true,
 
-<<<<<<< HEAD
-=======
     // This cannot be accessed by apps using <uses-library> in their manifest.
     shared_library: false,
     // TODO(b/188773212): force dex compilation for inclusion in bootclasspath_fragment.
     compile_dex: true,
 
->>>>>>> 6f16ddf1
     srcs: [
         "service/java/com/android/server/art/ArtManagerLocal.java",
     ],
