--- conflicted
+++ resolved
@@ -204,15 +204,7 @@
   void SweepSystemWeaks()
       SHARED_LOCKS_REQUIRED(Locks::heap_bitmap_lock_);
 
-<<<<<<< HEAD
-  // Only sweep the weaks which are inside of an allocation stack.
-  void SweepSystemWeaksArray(accounting::ObjectStack* allocations)
-      SHARED_LOCKS_REQUIRED(Locks::heap_bitmap_lock_);
-
   static mirror::Object* VerifySystemWeakIsLiveCallback(mirror::Object* obj, void* arg)
-=======
-  static bool VerifyIsLiveCallback(const mirror::Object* obj, void* arg)
->>>>>>> bb0140e0
       SHARED_LOCKS_REQUIRED(Locks::heap_bitmap_lock_);
 
   void VerifySystemWeaks()
