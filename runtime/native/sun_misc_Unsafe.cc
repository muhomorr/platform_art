--- conflicted
+++ resolved
@@ -14,12 +14,8 @@
  * limitations under the License.
  */
 
-<<<<<<< HEAD
 #include "sun_misc_Unsafe.h"
-
-=======
 #include "common_throws.h"
->>>>>>> f32e8327
 #include "gc/accounting/card_table-inl.h"
 #include "jni_internal.h"
 #include "mirror/array.h"
@@ -205,7 +201,7 @@
   ScopedFastNativeObjectAccess soa(env);
   // bytes is nonnegative and fits into size_t
   if (bytes < 0 || bytes != (jlong)(size_t) bytes) {
-    ThrowIllegalAccessException(nullptr, "wrong number of bytes");
+    ThrowIllegalAccessException("wrong number of bytes");
     return 0;
   }
   void* mem = malloc(bytes);
@@ -279,9 +275,9 @@
   *reinterpret_cast<jdouble*>(address) = value;
 }
 
-static jlong Unsafe_getAddress(JNIEnv* env, jobject, jlong address) {
-  void* p = reinterpret_cast<void*>(static_cast<uintptr_t>(address));
-  return reinterpret_cast<uintptr_t>(*static_cast<void**>(p));
+static jlong Unsafe_getAddress(JNIEnv* env ATTRIBUTE_UNUSED, jobject, jlong address) {
+  void* p = (void*)(uintptr_t)address;
+  return (uintptr_t)(*(void**)p);
 }
 
 static void Unsafe_copyMemory(JNIEnv *env, jobject unsafe, jlong src, jlong dst, jlong size) {
@@ -291,7 +287,7 @@
     // size is nonnegative and fits into size_t
     if (size < 0 || size != (jlong)(size_t) size) {
         ScopedFastNativeObjectAccess soa(env);
-        ThrowIllegalAccessException(nullptr, "wrong number of bytes");
+        ThrowIllegalAccessException("wrong number of bytes");
     }
     size_t sz = (size_t)size;
     memcpy(reinterpret_cast<void *>(dst), reinterpret_cast<void *>(src), sz);
@@ -335,7 +331,7 @@
     }
     // size is nonnegative and fits into size_t
     if (size < 0 || size != (jlong)(size_t) size) {
-        ThrowIllegalAccessException(nullptr, "wrong number of bytes");
+        ThrowIllegalAccessException("wrong number of bytes");
     }
     size_t sz = (size_t)size;
     size_t dst_offset = (size_t)dstOffset;
@@ -350,7 +346,7 @@
     } else if (component_type->IsPrimitiveLong() || component_type->IsPrimitiveDouble()) {
         copyToArray(srcAddr, dst->AsLongArray(), dst_offset, sz);
     } else {
-        ThrowIllegalAccessException(nullptr, "not a primitive array");
+        ThrowIllegalAccessException("not a primitive array");
     }
 }
 
@@ -366,7 +362,7 @@
     }
     // size is nonnegative and fits into size_t
     if (size < 0 || size != (jlong)(size_t) size) {
-        ThrowIllegalAccessException(nullptr, "wrong number of bytes");
+        ThrowIllegalAccessException("wrong number of bytes");
     }
     size_t sz = (size_t)size;
     size_t src_offset = (size_t)srcOffset;
@@ -381,59 +377,59 @@
     } else if (component_type->IsPrimitiveLong() || component_type->IsPrimitiveDouble()) {
         copyFromArray(dstAddr, src->AsLongArray(), src_offset, sz);
     } else {
-        ThrowIllegalAccessException(nullptr, "not a primitive array");
+        ThrowIllegalAccessException("not a primitive array");
     }
 }
 static jboolean Unsafe_getBoolean(JNIEnv* env, jobject, jobject javaObj, jlong offset) {
     ScopedFastNativeObjectAccess soa(env);
     mirror::Object* obj = soa.Decode<mirror::Object*>(javaObj);
-    return obj->GetField8(MemberOffset(offset));
+    return obj->GetFieldBoolean(MemberOffset(offset));
 }
 
 static void Unsafe_putBoolean(JNIEnv* env, jobject, jobject javaObj, jlong offset, jboolean newValue) {
     ScopedFastNativeObjectAccess soa(env);
     mirror::Object* obj = soa.Decode<mirror::Object*>(javaObj);
     // JNI must use non transactional mode (SetField8 is non-transactional).
-    obj->SetField8(MemberOffset(offset), newValue);
+    obj->SetFieldBoolean<false>(MemberOffset(offset), newValue);
 }
 
 static jbyte Unsafe_getByte(JNIEnv* env, jobject, jobject javaObj, jlong offset) {
     ScopedFastNativeObjectAccess soa(env);
     mirror::Object* obj = soa.Decode<mirror::Object*>(javaObj);
-    return obj->GetField8(MemberOffset(offset));
+    return obj->GetFieldByte(MemberOffset(offset));
 }
 
 static void Unsafe_putByte(JNIEnv* env, jobject, jobject javaObj, jlong offset, jbyte newValue) {
     ScopedFastNativeObjectAccess soa(env);
     mirror::Object* obj = soa.Decode<mirror::Object*>(javaObj);
     // JNI must use non transactional mode.
-    obj->SetField8(MemberOffset(offset), newValue);
+    obj->SetFieldByte<false>(MemberOffset(offset), newValue);
 }
 
 static jchar Unsafe_getChar(JNIEnv* env, jobject, jobject javaObj, jlong offset) {
     ScopedFastNativeObjectAccess soa(env);
     mirror::Object* obj = soa.Decode<mirror::Object*>(javaObj);
-    return obj->GetField16(MemberOffset(offset));
+    return obj->GetFieldChar(MemberOffset(offset));
 }
 
 static void Unsafe_putChar(JNIEnv* env, jobject, jobject javaObj, jlong offset, jchar newValue) {
     ScopedFastNativeObjectAccess soa(env);
     mirror::Object* obj = soa.Decode<mirror::Object*>(javaObj);
     // JNI must use non transactional mode.
-    obj->SetField16(MemberOffset(offset), newValue);
+    obj->SetFieldChar<false>(MemberOffset(offset), newValue);
 }
 
 static jshort Unsafe_getShort(JNIEnv* env, jobject, jobject javaObj, jlong offset) {
     ScopedFastNativeObjectAccess soa(env);
     mirror::Object* obj = soa.Decode<mirror::Object*>(javaObj);
-    return obj->GetField16(MemberOffset(offset));
+    return obj->GetFieldShort(MemberOffset(offset));
 }
 
 static void Unsafe_putShort(JNIEnv* env, jobject, jobject javaObj, jlong offset, jshort newValue) {
     ScopedFastNativeObjectAccess soa(env);
     mirror::Object* obj = soa.Decode<mirror::Object*>(javaObj);
     // JNI must use non transactional mode.
-    obj->SetField16<false>(MemberOffset(offset), newValue);
+    obj->SetFieldShort<false>(MemberOffset(offset), newValue);
 }
 
 static jfloat Unsafe_getFloat(JNIEnv* env, jobject, jobject javaObj, jlong offset) {
