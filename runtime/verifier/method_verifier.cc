--- conflicted
+++ resolved
@@ -161,11 +161,7 @@
         linker->ResolveMethod(*dex_file, method_idx, dex_cache, class_loader,
                               NullHandle<mirror::ArtMethod>(), type);
     if (method == nullptr) {
-<<<<<<< HEAD
       DCHECK(self->IsExceptionPending());
-=======
-      DCHECK(Thread::Current()->IsExceptionPending());
->>>>>>> e0f7df2c
       // We couldn't resolve the method, but continue regardless.
       self->ClearException();
     }
@@ -213,11 +209,7 @@
         linker->ResolveMethod(*dex_file, method_idx, dex_cache, class_loader,
                               NullHandle<mirror::ArtMethod>(), type);
     if (method == nullptr) {
-<<<<<<< HEAD
       DCHECK(self->IsExceptionPending());
-=======
-      DCHECK(Thread::Current()->IsExceptionPending());
->>>>>>> e0f7df2c
       // We couldn't resolve the method, but continue regardless.
       self->ClearException();
     }
@@ -305,32 +297,17 @@
   return result;
 }
 
-<<<<<<< HEAD
-void MethodVerifier::VerifyMethodAndDump(Thread* self, std::ostream& os, uint32_t dex_method_idx,
-                                         const DexFile* dex_file,
-                                         ConstHandle<mirror::DexCache> dex_cache,
-                                         ConstHandle<mirror::ClassLoader> class_loader,
-                                         const DexFile::ClassDef* class_def,
-                                         const DexFile::CodeItem* code_item,
-                                         ConstHandle<mirror::ArtMethod> method,
-                                         uint32_t method_access_flags) {
-  MethodVerifier verifier(self, dex_file, dex_cache, class_loader, class_def, code_item,
-                          dex_method_idx, method, method_access_flags, true, true, true);
-  verifier.Verify();
-  verifier.DumpFailures(os);
-  os << verifier.info_messages_.str();
-  verifier.Dump(os);
-=======
-MethodVerifier* MethodVerifier::VerifyMethodAndDump(std::ostream& os, uint32_t dex_method_idx,
+MethodVerifier* MethodVerifier::VerifyMethodAndDump(Thread* self, std::ostream& os,
+                                                    uint32_t dex_method_idx,
                                                     const DexFile* dex_file,
-                                                    Handle<mirror::DexCache> dex_cache,
-                                                    Handle<mirror::ClassLoader> class_loader,
+                                                    ConstHandle<mirror::DexCache> dex_cache,
+                                                    ConstHandle<mirror::ClassLoader> class_loader,
                                                     const DexFile::ClassDef* class_def,
                                                     const DexFile::CodeItem* code_item,
-                                                    mirror::ArtMethod* method,
+                                                    ConstHandle<mirror::ArtMethod> method,
                                                     uint32_t method_access_flags) {
-  MethodVerifier* verifier = new MethodVerifier(dex_file, &dex_cache, &class_loader, class_def,
-                                                code_item, dex_method_idx, method,
+  MethodVerifier* verifier = new MethodVerifier(self, dex_file, dex_cache, class_loader,
+                                                class_def, code_item, dex_method_idx, method,
                                                 method_access_flags, true, true, true, true);
   verifier->Verify();
   verifier->DumpFailures(os);
@@ -338,7 +315,6 @@
   verifier->Dump(os);
 
   return verifier;
->>>>>>> e0f7df2c
 }
 
 MethodVerifier::MethodVerifier(Thread* self,
@@ -348,14 +324,9 @@
                                const DexFile::CodeItem* code_item, uint32_t dex_method_idx,
                                ConstHandle<mirror::ArtMethod> method, uint32_t method_access_flags,
                                bool can_load_classes, bool allow_soft_failures,
-<<<<<<< HEAD
-                               bool need_precise_constants)
+                               bool need_precise_constants, bool verify_to_dump)
     : self_(self),
       reg_types_(can_load_classes),
-=======
-                               bool need_precise_constants, bool verify_to_dump)
-    : reg_types_(can_load_classes),
->>>>>>> e0f7df2c
       work_insn_idx_(-1),
       dex_method_idx_(dex_method_idx),
       mirror_method_(method),
@@ -680,17 +651,10 @@
       if (iterator.GetHandlerTypeIndex() != DexFile::kDexNoIndex16) {
         mirror::Class* exception_type = linker->ResolveType(*dex_file_,
                                                             iterator.GetHandlerTypeIndex(),
-<<<<<<< HEAD
                                                             dex_cache_, class_loader_);
         if (exception_type == nullptr) {
           DCHECK(self_->IsExceptionPending());
           self_->ClearException();
-=======
-                                                            *dex_cache_, *class_loader_);
-        if (exception_type == nullptr) {
-          DCHECK(Thread::Current()->IsExceptionPending());
-          Thread::Current()->ClearException();
->>>>>>> e0f7df2c
         }
       }
     }
@@ -1203,11 +1167,7 @@
       dex_pc += inst->SizeInCodeUnits()) {
     RegisterLine* reg_line = reg_table_.GetLine(dex_pc);
     if (reg_line != nullptr) {
-<<<<<<< HEAD
       indent_os << reg_line->Dump(this) << "\n";
-=======
-      indent_os << reg_line->Dump() << "\n";
->>>>>>> e0f7df2c
     }
     indent_os << StringPrintf("0x%04zx", dex_pc) << ": " << insn_flags_[dex_pc].ToString() << " ";
     const bool kDumpHexOfInstruction = false;
@@ -2298,11 +2258,7 @@
                                                                    is_range, false);
       const char* return_type_descriptor;
       bool is_constructor;
-<<<<<<< HEAD
       const RegType* return_type = nullptr;
-=======
-      RegType* return_type = nullptr;
->>>>>>> e0f7df2c
       if (called_method == nullptr) {
         uint32_t method_idx = (is_range) ? inst->VRegB_3rc() : inst->VRegB_35c();
         const DexFile::MethodId& method_id = dex_file_->GetMethodId(method_idx);
@@ -2998,31 +2954,18 @@
 
 const RegType& MethodVerifier::ResolveClassAndCheckAccess(uint32_t class_idx) {
   const char* descriptor = dex_file_->StringByTypeIdx(class_idx);
-<<<<<<< HEAD
   const RegType& referrer = GetDeclaringClass();
   mirror::Class* klass = dex_cache_->GetResolvedType(class_idx);
   const RegType& result = klass != nullptr ?
       reg_types_.FromClass(descriptor, klass, klass->CannotBeAssignedFromOtherTypes()) :
       reg_types_.FromDescriptor(GetClassLoader(), descriptor, false);
-=======
-  RegType& referrer = GetDeclaringClass();
-  mirror::Class* klass = (*dex_cache_)->GetResolvedType(class_idx);
-  RegType& result =
-      klass != nullptr ? reg_types_.FromClass(descriptor, klass,
-                                           klass->CannotBeAssignedFromOtherTypes())
-                    : reg_types_.FromDescriptor(class_loader_->Get(), descriptor, false);
->>>>>>> e0f7df2c
   if (result.IsConflict()) {
     Fail(VERIFY_ERROR_BAD_CLASS_SOFT) << "accessing broken descriptor '" << descriptor
         << "' in " << referrer;
     return result;
   }
   if (klass == nullptr && !result.IsUnresolvedTypes()) {
-<<<<<<< HEAD
     dex_cache_->SetResolvedType(class_idx, result.GetClass());
-=======
-    (*dex_cache_)->SetResolvedType(class_idx, result.GetClass());
->>>>>>> e0f7df2c
   }
   // Check if access is allowed. Unresolved types use xxxWithAccessCheck to
   // check at runtime if access is allowed and so pass here. If result is
@@ -3035,13 +2978,8 @@
   return result;
 }
 
-<<<<<<< HEAD
 const RegType& MethodVerifier::GetCaughtExceptionType() {
   const RegType* common_super = nullptr;
-=======
-RegType& MethodVerifier::GetCaughtExceptionType() {
-  RegType* common_super = nullptr;
->>>>>>> e0f7df2c
   if (code_item_->tries_size_ != 0) {
     const byte* handlers_ptr = DexFile::GetCatchHandlerData(*code_item_, 0);
     uint32_t handlers_size = DecodeUnsignedLeb128(&handlers_ptr);
@@ -3098,13 +3036,8 @@
     return nullptr;  // Can't resolve Class so no more to do here
   }
   mirror::Class* klass = klass_type.GetClass();
-<<<<<<< HEAD
   const RegType& referrer = GetDeclaringClass();
   mirror::ArtMethod* res_method = dex_cache_->GetResolvedMethod(dex_method_idx);
-=======
-  RegType& referrer = GetDeclaringClass();
-  mirror::ArtMethod* res_method = (*dex_cache_)->GetResolvedMethod(dex_method_idx);
->>>>>>> e0f7df2c
   if (res_method == nullptr) {
     const char* name = dex_file_->GetMethodName(method_id);
     const Signature signature = dex_file_->GetMethodSignature(method_id);
@@ -3117,11 +3050,7 @@
       res_method = klass->FindVirtualMethod(name, signature);
     }
     if (res_method != nullptr) {
-<<<<<<< HEAD
       dex_cache_->SetResolvedMethod(dex_method_idx, res_method);
-=======
-      (*dex_cache_)->SetResolvedMethod(dex_method_idx, res_method);
->>>>>>> e0f7df2c
     } else {
       // If a virtual or interface method wasn't found with the expected type, look in
       // the direct methods. This can happen when the wrong invoke type is used or when
@@ -3702,24 +3631,14 @@
     return nullptr;  // Can't resolve Class so no more to do here, will do checking at runtime.
   }
   ClassLinker* class_linker = Runtime::Current()->GetClassLinker();
-<<<<<<< HEAD
   mirror::ArtField* field = class_linker->ResolveFieldJLS(*dex_file_, field_idx, dex_cache_,
                                                           class_loader_);
-=======
-  mirror::ArtField* field = class_linker->ResolveFieldJLS(*dex_file_, field_idx, *dex_cache_,
-                                                          *class_loader_);
->>>>>>> e0f7df2c
   if (field == nullptr) {
     VLOG(verifier) << "Unable to resolve static field " << field_idx << " ("
               << dex_file_->GetFieldName(field_id) << ") in "
               << dex_file_->GetFieldDeclaringClassDescriptor(field_id);
-<<<<<<< HEAD
     DCHECK(self_->IsExceptionPending());
     self_->ClearException();
-=======
-    DCHECK(Thread::Current()->IsExceptionPending());
-    Thread::Current()->ClearException();
->>>>>>> e0f7df2c
     return nullptr;
   } else if (!GetDeclaringClass().CanAccessMember(field->GetDeclaringClass(),
                                                   field->GetAccessFlags())) {
@@ -3747,24 +3666,14 @@
     return nullptr;  // Can't resolve Class so no more to do here
   }
   ClassLinker* class_linker = Runtime::Current()->GetClassLinker();
-<<<<<<< HEAD
   mirror::ArtField* field = class_linker->ResolveFieldJLS(*dex_file_, field_idx, dex_cache_,
                                                           class_loader_);
-=======
-  mirror::ArtField* field = class_linker->ResolveFieldJLS(*dex_file_, field_idx, *dex_cache_,
-                                                          *class_loader_);
->>>>>>> e0f7df2c
   if (field == nullptr) {
     VLOG(verifier) << "Unable to resolve instance field " << field_idx << " ("
               << dex_file_->GetFieldName(field_id) << ") in "
               << dex_file_->GetFieldDeclaringClassDescriptor(field_id);
-<<<<<<< HEAD
     DCHECK(self_->IsExceptionPending());
     self_->ClearException();
-=======
-    DCHECK(Thread::Current()->IsExceptionPending());
-    Thread::Current()->ClearException();
->>>>>>> e0f7df2c
     return nullptr;
   } else if (!GetDeclaringClass().CanAccessMember(field->GetDeclaringClass(),
                                                   field->GetAccessFlags())) {
@@ -3820,14 +3729,8 @@
     const RegType& object_type = work_line_->GetRegisterType(this, inst->VRegB_22c());
     field = GetInstanceField(object_type, field_idx);
   }
-<<<<<<< HEAD
   const RegType* field_type = nullptr;
   if (field != nullptr) {
-=======
-  RegType* field_type = nullptr;
-  if (field != nullptr) {
-    Thread* self = Thread::Current();
->>>>>>> e0f7df2c
     mirror::Class* field_type_class;
     {
       StackHandleScope<1> hs(self_);
@@ -3891,11 +3794,7 @@
     const RegType& object_type = work_line_->GetRegisterType(this, inst->VRegB_22c());
     field = GetInstanceField(object_type, field_idx);
   }
-<<<<<<< HEAD
   const RegType* field_type = nullptr;
-=======
-  RegType* field_type = nullptr;
->>>>>>> e0f7df2c
   if (field != nullptr) {
     if (field->IsFinal() && field->GetDeclaringClass() != GetDeclaringClass().GetClass()) {
       Fail(VERIFY_ERROR_ACCESS_FIELD) << "cannot modify final field " << PrettyField(field)
@@ -4030,11 +3929,7 @@
   }
   const char* descriptor = field->GetTypeDescriptor();
   mirror::ClassLoader* loader = field->GetDeclaringClass()->GetClassLoader();
-<<<<<<< HEAD
   const RegType& field_type = reg_types_.FromDescriptor(loader, descriptor, false);
-=======
-  RegType& field_type = reg_types_.FromDescriptor(loader, descriptor, false);
->>>>>>> e0f7df2c
   if (field != nullptr) {
     if (field->IsFinal() && field->GetDeclaringClass() != GetDeclaringClass().GetClass()) {
       Fail(VERIFY_ERROR_ACCESS_FIELD) << "cannot modify final field " << PrettyField(field)
@@ -4135,13 +4030,8 @@
     }
   } else {
     std::unique_ptr<RegisterLine> copy(gDebugVerify ?
-<<<<<<< HEAD
                                  RegisterLine::Create(target_line->NumRegs(), this) :
                                  nullptr);
-=======
-                                           RegisterLine::Create(target_line->NumRegs(), this) :
-                                           nullptr);
->>>>>>> e0f7df2c
     if (gDebugVerify) {
       copy->CopyFromLine(target_line);
     }
@@ -4172,21 +4062,10 @@
 
 const RegType& MethodVerifier::GetMethodReturnType() {
   if (return_type_ == nullptr) {
-<<<<<<< HEAD
     if (mirror_method_.Get() != nullptr) {
       StackHandleScope<1> hs(self_);
       mirror::Class* return_type_class =
           MethodHelper(hs.NewHandle(mirror_method_.Get())).GetReturnType(can_load_classes_);
-=======
-    if (mirror_method_ != nullptr) {
-      Thread* self = Thread::Current();
-      StackHandleScope<1> hs(self);
-      mirror::Class* return_type_class;
-      {
-        HandleWrapper<mirror::ArtMethod> h_mirror_method(hs.NewHandleWrapper(&mirror_method_));
-        return_type_class = MethodHelper(h_mirror_method).GetReturnType(can_load_classes_);
-      }
->>>>>>> e0f7df2c
       if (return_type_class != nullptr) {
         return_type_ = &reg_types_.FromClass(mirror_method_->GetReturnTypeDescriptor(),
                                              return_type_class,
@@ -4207,20 +4086,12 @@
   return *return_type_;
 }
 
-<<<<<<< HEAD
 const RegType& MethodVerifier::GetDeclaringClass() {
-=======
-RegType& MethodVerifier::GetDeclaringClass() {
->>>>>>> e0f7df2c
   if (declaring_class_ == nullptr) {
     const DexFile::MethodId& method_id = dex_file_->GetMethodId(dex_method_idx_);
     const char* descriptor
         = dex_file_->GetTypeDescriptor(dex_file_->GetTypeId(method_id.class_idx_));
-<<<<<<< HEAD
     if (mirror_method_.Get() != nullptr) {
-=======
-    if (mirror_method_ != nullptr) {
->>>>>>> e0f7df2c
       mirror::Class* klass = mirror_method_->GetDeclaringClass();
       declaring_class_ = &reg_types_.FromClass(descriptor, klass,
                                                klass->CannotBeAssignedFromOtherTypes());
